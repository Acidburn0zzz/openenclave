#!/usr/bin/env bash

# Copyright (c) Microsoft Corporation. All rights reserved.
# Licensed under the MIT License.

##==============================================================================

function trap_handler()
{
    echo "ERROR LINE# ${1} : ${2}"
    exit "${1}"
}

trap 'trap_handler ${LINENO} $?' ERR

builddir=$1
mode=$2

case $mode in 
    ssh)
        echo "Pushing gh-pages via ssh"
        remote="git@github.com:Microsoft/openenclave.git"
    ;;
    
    https)
        echo "Pushing gh-pages via https"
        username=$3
        password=$4
<<<<<<< HEAD
=======
        remote="https://${username}:${password}@github.com/Microsoft/openenclave.git"
>>>>>>> 2b1fd587
    ;;
    *)
        echo "Usage: $0 builddir [ ssh | https username pat ]";
        echo "  builddir:  Build directory for OpenEnclave repo"
        echo "  ssh:   Pushes doxygen generated docs to OpenEnclave's gh-pages"
        echo "         via ssh, requires ssh keys to be set up"
        echo "  https: Pushes doxygen generated docs to OpenEnclave's gh-pages"
        echo "         specify username and personal access token on cmd line"
        exit 1;
    ;;
esac 

root="$(git rev-parse --show-toplevel)"
cd "${root}/${builddir}" || exit 1

make doxygen

tmp=$(mktemp -d)

branch=gh-pages

cp -r "${root}/docs/refman/index.html" "${tmp}/"

cp -r output/share/doc/openenclave/html "${tmp}/api"

cd "$tmp" || exit 1

git init

git checkout --orphan $branch

git add -A 

git commit -m "doc deploy"

<<<<<<< HEAD
case $mode in 
    ssh)
        git push -f git@github.com:Microsoft/openenclave.git $branch:$branch
    ;; 
    https)
        git push  -f "https://${username}:${password}@github.com/Microsoft/openenclave.git" $branch:$branch
    ;;
    *)
        echo " Unexpected"
        exit 1;
    ;;
esac
=======
git push -f "$remote" $branch:$branch
>>>>>>> 2b1fd587

rm -rf "$tmp"<|MERGE_RESOLUTION|>--- conflicted
+++ resolved
@@ -26,10 +26,7 @@
         echo "Pushing gh-pages via https"
         username=$3
         password=$4
-<<<<<<< HEAD
-=======
         remote="https://${username}:${password}@github.com/Microsoft/openenclave.git"
->>>>>>> 2b1fd587
     ;;
     *)
         echo "Usage: $0 builddir [ ssh | https username pat ]";
@@ -65,21 +62,6 @@
 
 git commit -m "doc deploy"
 
-<<<<<<< HEAD
-case $mode in 
-    ssh)
-        git push -f git@github.com:Microsoft/openenclave.git $branch:$branch
-    ;; 
-    https)
-        git push  -f "https://${username}:${password}@github.com/Microsoft/openenclave.git" $branch:$branch
-    ;;
-    *)
-        echo " Unexpected"
-        exit 1;
-    ;;
-esac
-=======
 git push -f "$remote" $branch:$branch
->>>>>>> 2b1fd587
 
 rm -rf "$tmp"