--- conflicted
+++ resolved
@@ -32,13 +32,6 @@
 if(CMAKE_C_COMPILER_ID MATCHES GNU)
 target_compile_options(oeenclave PRIVATE -Wjump-misses-init)
 endif()
-<<<<<<< HEAD
-
-if(USE_LIBSGX)
-target_compile_definitions(oeenclave PUBLIC OE_USE_LIBSGX)
-endif()    
-=======
->>>>>>> 2b1fd587
 
 target_link_libraries(oeenclave PUBLIC
     mbedcrypto
