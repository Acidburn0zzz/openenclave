# Copyright (c) Microsoft Corporation. All rights reserved.
# Licensed under the MIT License.

# Copy MUSL headers to collector dir and wrap
# actual compilation and lib-generation happens in <ROOT>/libc/

set(CFLAGS "-fPIC -DSYSCALL_NO_INLINE")
set(PATCHES_DIR ${CMAKE_CURRENT_SOURCE_DIR}/patches)
set(MUSL_DIR ${CMAKE_CURRENT_BINARY_DIR}/musl)

include (ExternalProject)
ExternalProject_Add(oelibc_includes
<<<<<<< HEAD
    DOWNLOAD_COMMAND 
        ${CMAKE_COMMAND} -E copy_directory
        ${CMAKE_CURRENT_LIST_DIR}/musl 
        ${CMAKE_CURRENT_BINARY_DIR}/musl
    PATCH_COMMAND
        COMMAND ${CMAKE_COMMAND} -E copy
            ${MUSL_DIR}/arch/x86_64/syscall_arch.h
            ${MUSL_DIR}/arch/x86_64/__syscall_arch.h
        COMMAND ${CMAKE_COMMAND} -E copy
            ${PATCHES_DIR}/syscall_arch.h
            ${MUSL_DIR}/arch/x86_64/syscall_arch.h
        COMMAND ${CMAKE_COMMAND} -E copy 
            ${PATCHES_DIR}/pthread_arch.h 
            ${MUSL_DIR}/arch/x86_64/pthread_arch.h
        COMMAND ${CMAKE_COMMAND} -E copy
            ${MUSL_DIR}/src/math/x86_64/exp2l.s
            ${MUSL_DIR}/src/math/x86_64/__exp2l.s
        COMMAND ${CMAKE_COMMAND} -E copy
            ${PATCHES_DIR}/exp2l.s
            ${MUSL_DIR}/src/math/x86_64/exp2l.s
    CONFIGURE_COMMAND 
        ${CMAKE_COMMAND} -E chdir ${CMAKE_CURRENT_BINARY_DIR}/musl
        ./configure 
            --includedir=${OE_INCDIR}/openenclave/libc 
            CFLAGS=${CFLAGS}
    BUILD_COMMAND 
        ${CMAKE_COMMAND} -E chdir ${CMAKE_CURRENT_BINARY_DIR}/musl
        make install-headers
        COMMAND ${CMAKE_COMMAND} -E copy 
            ${OE_INCDIR}/openenclave/libc/endian.h
            ${OE_INCDIR}/openenclave/libc/__endian.h
        COMMAND ${CMAKE_COMMAND} -E copy 
            ${PATCHES_DIR}/endian.h
            ${OE_INCDIR}/openenclave/libc/endian.h
    BUILD_BYPRODUCTS 
        ${OE_INCDIR}/openenclave/libc ${CMAKE_CURRENT_BINARY_DIR}/musl
    INSTALL_COMMAND "")
=======
    DOWNLOAD_COMMAND ${CMAKE_COMMAND} -E copy_directory
        ${CMAKE_CURRENT_LIST_DIR}/musl ${CMAKE_CURRENT_BINARY_DIR}/musl
    CONFIGURE_COMMAND ${CMAKE_COMMAND} -E chdir ${CMAKE_CURRENT_BINARY_DIR}/musl
        ./configure --includedir=${OE_INCDIR}/openenclave/libc CFLAGS=-fPIC
            CC=${CMAKE_C_COMPILER} CXX=${CMAKE_CXX_COMPILER}
    BUILD_COMMAND ${CMAKE_COMMAND} -E chdir ${CMAKE_CURRENT_BINARY_DIR}/musl
            make install-headers
        COMMAND $(CMAKE_COMMAND)
            -DWRAP_DST=${OE_INCDIR}/openenclave/libc/endian.h
            -DWRAP_SRC=${CMAKE_CURRENT_LIST_DIR}/musl/include/endian.h
            -DWRAP_PRE=${CMAKE_CURRENT_LIST_DIR}/endian.h.prefix
            -DWRAP_SUF=${CMAKE_CURRENT_LIST_DIR}/endian.h.suffix
            -P ${CMAKE_SOURCE_DIR}/cmake/wrap.cmake
    BUILD_BYPRODUCTS ${OE_INCDIR}/openenclave/libc ${CMAKE_CURRENT_BINARY_DIR}/musl
    INSTALL_COMMAND ""
    )

# install-rule can be generated here, usage requirements defined in <ROOT>/libc/.
install(DIRECTORY ${OE_INCDIR}/openenclave/libc DESTINATION ${CMAKE_INSTALL_INCLUDEDIR})

#
# genearl tidbits follow - find a better home
#
# To get it to build on Windows - bypassing configure - we could:
#
#BUILD_COMMAND ${CMAKE_COMMAND} -E copy_directory
#    ${CMAKE_CURRENT_SOURCE_DIR}/musl/include ${OE_INCDIR}/openenclave/libc
#    COMMAND ${CMAKE_COMMAND} -E copy_directory
#    ${CMAKE_CURRENT_SOURCE_DIR}/musl/arch/x86_64/bits ${OE_INCDIR}/openenclave/libc/bits
#
# still required creation of alltypes.h. Wrap as per above.

# This does not work with an ExternalProject_Add'ed project
#target_include_directories(oelibc_includes_copy INTERFACE ${OE_INCDIR}/openenclave/libc)
# use an interface library instead

# alternative to wrapping with newer CMake (3.10+) - use patch instead of wrap:
#find_package(Patch)
#if(!Patch_FOUND)
#  message(FATAL_ERROR "Patch command not found")
#endif()
>>>>>>> 651f4cdb

# install-rule can be generated here, usage requirements defined in 
# <ROOT>/libc/.
install(DIRECTORY 
    ${OE_INCDIR}/openenclave/libc 
    DESTINATION 
    ${CMAKE_INSTALL_INCLUDEDIR})<|MERGE_RESOLUTION|>--- conflicted
+++ resolved
@@ -10,7 +10,6 @@
 
 include (ExternalProject)
 ExternalProject_Add(oelibc_includes
-<<<<<<< HEAD
     DOWNLOAD_COMMAND 
         ${CMAKE_COMMAND} -E copy_directory
         ${CMAKE_CURRENT_LIST_DIR}/musl 
@@ -36,6 +35,8 @@
         ./configure 
             --includedir=${OE_INCDIR}/openenclave/libc 
             CFLAGS=${CFLAGS}
+            CC=${CMAKE_C_COMPILER} 
+            CXX=${CMAKE_CXX_COMPILER}
     BUILD_COMMAND 
         ${CMAKE_COMMAND} -E chdir ${CMAKE_CURRENT_BINARY_DIR}/musl
         make install-headers
@@ -48,49 +49,6 @@
     BUILD_BYPRODUCTS 
         ${OE_INCDIR}/openenclave/libc ${CMAKE_CURRENT_BINARY_DIR}/musl
     INSTALL_COMMAND "")
-=======
-    DOWNLOAD_COMMAND ${CMAKE_COMMAND} -E copy_directory
-        ${CMAKE_CURRENT_LIST_DIR}/musl ${CMAKE_CURRENT_BINARY_DIR}/musl
-    CONFIGURE_COMMAND ${CMAKE_COMMAND} -E chdir ${CMAKE_CURRENT_BINARY_DIR}/musl
-        ./configure --includedir=${OE_INCDIR}/openenclave/libc CFLAGS=-fPIC
-            CC=${CMAKE_C_COMPILER} CXX=${CMAKE_CXX_COMPILER}
-    BUILD_COMMAND ${CMAKE_COMMAND} -E chdir ${CMAKE_CURRENT_BINARY_DIR}/musl
-            make install-headers
-        COMMAND $(CMAKE_COMMAND)
-            -DWRAP_DST=${OE_INCDIR}/openenclave/libc/endian.h
-            -DWRAP_SRC=${CMAKE_CURRENT_LIST_DIR}/musl/include/endian.h
-            -DWRAP_PRE=${CMAKE_CURRENT_LIST_DIR}/endian.h.prefix
-            -DWRAP_SUF=${CMAKE_CURRENT_LIST_DIR}/endian.h.suffix
-            -P ${CMAKE_SOURCE_DIR}/cmake/wrap.cmake
-    BUILD_BYPRODUCTS ${OE_INCDIR}/openenclave/libc ${CMAKE_CURRENT_BINARY_DIR}/musl
-    INSTALL_COMMAND ""
-    )
-
-# install-rule can be generated here, usage requirements defined in <ROOT>/libc/.
-install(DIRECTORY ${OE_INCDIR}/openenclave/libc DESTINATION ${CMAKE_INSTALL_INCLUDEDIR})
-
-#
-# genearl tidbits follow - find a better home
-#
-# To get it to build on Windows - bypassing configure - we could:
-#
-#BUILD_COMMAND ${CMAKE_COMMAND} -E copy_directory
-#    ${CMAKE_CURRENT_SOURCE_DIR}/musl/include ${OE_INCDIR}/openenclave/libc
-#    COMMAND ${CMAKE_COMMAND} -E copy_directory
-#    ${CMAKE_CURRENT_SOURCE_DIR}/musl/arch/x86_64/bits ${OE_INCDIR}/openenclave/libc/bits
-#
-# still required creation of alltypes.h. Wrap as per above.
-
-# This does not work with an ExternalProject_Add'ed project
-#target_include_directories(oelibc_includes_copy INTERFACE ${OE_INCDIR}/openenclave/libc)
-# use an interface library instead
-
-# alternative to wrapping with newer CMake (3.10+) - use patch instead of wrap:
-#find_package(Patch)
-#if(!Patch_FOUND)
-#  message(FATAL_ERROR "Patch command not found")
-#endif()
->>>>>>> 651f4cdb
 
 # install-rule can be generated here, usage requirements defined in 
 # <ROOT>/libc/.
