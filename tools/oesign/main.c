--- conflicted
+++ resolved
@@ -23,451 +23,6 @@
 
 static const char* arg0;
 
-<<<<<<< HEAD
-=======
-void _MemReverse(void* dest_, const void* src_, size_t n)
-{
-    unsigned char* dest = (unsigned char*)dest_;
-    const unsigned char* src = (const unsigned char*)src_;
-    const unsigned char* end = src + n;
-
-    while (n--)
-        *dest++ = *--end;
-}
-
-void DumpHex(const unsigned char* data, size_t size)
-{
-    size_t i;
-
-    for (i = 0; i < size; i++)
-        printf("%02x", data[i]);
-
-    printf("\n");
-}
-
-void DumpSigstruct(const SGX_SigStruct* p)
-{
-    printf("=== Sigstruct\n");
-    printf("header=");
-    DumpHex(p->header, sizeof(p->header));
-    printf("type=%08x\n", p->type);
-    printf("vendor=%08x\n", p->vendor);
-    printf("date=%08x\n", p->date);
-    printf("header2=");
-    DumpHex(p->header2, sizeof(p->header2));
-    printf("swdefined=%08x\n", p->swdefined);
-    printf("modulus=");
-    DumpHex(p->modulus, sizeof(p->modulus));
-    printf("exponent=");
-    DumpHex(p->exponent, sizeof(p->exponent));
-    printf("signature=");
-    DumpHex(p->signature, sizeof(p->signature));
-    printf("miscselect=%08x\n", p->miscselect);
-    printf("miscmask=%08x\n", p->miscmask);
-    printf("attributes.flags=%016lx\n", p->attributes.flags);
-    printf("attributes.xfrm=%016lx\n", p->attributes.xfrm);
-    printf("attributemask.flags=%016lx\n", p->attributemask.flags);
-    printf("attributemask.xfrm=%016lx\n", p->attributemask.xfrm);
-    printf("enclavehash=");
-    DumpHex(p->enclavehash, sizeof(p->enclavehash));
-    printf("isvprodid=%04x\n", p->isvprodid);
-    printf("isvsvn=%04x\n", p->isvsvn);
-    printf("q1=");
-    DumpHex(p->q1, sizeof(p->q1));
-    printf("q2=");
-    DumpHex(p->q2, sizeof(p->q2));
-}
-
-static OE_Result _GetDate(unsigned int* date)
-{
-    OE_Result result = OE_UNEXPECTED;
-    time_t t;
-    struct tm tm;
-    size_t i;
-
-    if (!date)
-        OE_THROW(OE_INVALID_PARAMETER);
-
-    t = time(NULL);
-
-    if (localtime_r(&t, &tm) == NULL)
-        OE_THROW(OE_FAILURE);
-
-    {
-        char s[9];
-        unsigned char b[8];
-
-        snprintf(
-            s,
-            sizeof(s),
-            "%04u%02u%02u",
-            tm.tm_year + 1900,
-            tm.tm_mon + 1,
-            tm.tm_mday);
-
-        for (i = 0; i < sizeof(b); i++)
-            b[i] = s[i] - '0';
-
-        *date = (b[0] << 28) | (b[1] << 24) | (b[2] << 20) | (b[3] << 16) |
-                (b[4] << 12) | (b[5] << 8) | (b[6] << 4) | b[7];
-    }
-
-    result = OE_OK;
-
-OE_CATCH:
-    return result;
-}
-
-static OE_Result _GetModulus(RSA* rsa, uint8_t modulus[OE_KEY_SIZE])
-{
-    OE_Result result = OE_UNEXPECTED;
-    uint8_t buf[OE_KEY_SIZE];
-
-    if (!rsa || !modulus)
-        OE_THROW(OE_INVALID_PARAMETER);
-
-#if (OE_TRACE_LEVEL >= OE_TRACE_LEVEL_INFO)
-    fprintf(stderr, "modulus.bytes=%u\n", BN_num_bytes(rsa->n));
-#endif
-
-    if (!BN_bn2bin(rsa->n, buf))
-        OE_THROW(OE_FAILURE);
-
-    _MemReverse(modulus, buf, OE_KEY_SIZE);
-
-    result = OE_OK;
-
-OE_CATCH:
-    return result;
-}
-
-static OE_Result _GetExponent(RSA* rsa, uint8_t exponent[OE_EXPONENT_SIZE])
-{
-    OE_Result result = OE_UNEXPECTED;
-    // uint8_t buf[OE_EXPONENT_SIZE];
-
-    if (!rsa || !exponent)
-        OE_THROW(OE_INVALID_PARAMETER);
-
-    if (rsa->e->top != 1)
-        OE_THROW(OE_FAILURE);
-
-    {
-        unsigned long long x = rsa->e->d[0];
-        exponent[0] = (x & 0x00000000000000FF) >> 0;
-        exponent[1] = (x & 0x000000000000FF00) >> 8;
-        exponent[2] = (x & 0x0000000000FF0000) >> 16;
-        exponent[3] = (x & 0x00000000FF000000) >> 24;
-    }
-
-#if (OE_TRACE_LEVEL >= OE_TRACE_LEVEL_INFO)
-    if (!BN_bn2bin(rsa->e, buf))
-        OE_THROW(OE_FAILURE);
-
-    printf("d=%lx\n", rsa->e->d[0]);
-
-    DumpHex(buf, sizeof(buf));
-
-    _MemReverse(exponent, buf, OE_EXPONENT_SIZE);
-
-    DumpHex(exponent, OE_EXPONENT_SIZE);
-
-    exit(0);
-#endif
-
-    result = OE_OK;
-
-OE_CATCH:
-    return result;
-}
-
-OE_Result _GetQ1AndQ2(
-    const void* signature,
-    size_t signatureSize,
-    const void* modulus,
-    size_t modulusSize,
-    void* q1Out,
-    size_t q1OutSize,
-    void* q2Out,
-    size_t q2OutSize)
-{
-    OE_Result result = OE_UNEXPECTED;
-    BIGNUM* s = NULL;
-    BIGNUM* m = NULL;
-    BIGNUM* q1 = NULL;
-    BIGNUM* q2 = NULL;
-    BIGNUM* t1 = NULL;
-    BIGNUM* t2 = NULL;
-    BN_CTX* ctx = NULL;
-    unsigned char q1buf[q1OutSize + 8];
-    unsigned char q2buf[q2OutSize + 8];
-    unsigned char sbuf[signatureSize];
-    unsigned char mbuf[modulusSize];
-
-    if (!signature || !signatureSize || !modulus || !modulusSize || !q1Out ||
-        !q1OutSize || !q2Out || !q2OutSize)
-    {
-        OE_THROW(OE_INVALID_PARAMETER);
-    }
-
-    memset(sbuf, 0, sizeof(sbuf));
-    memset(mbuf, 0, sizeof(mbuf));
-
-    _MemReverse(sbuf, signature, sizeof(sbuf));
-    _MemReverse(mbuf, modulus, sizeof(mbuf));
-
-    /* Create new objects */
-    {
-        if (!(s = BN_bin2bn(sbuf, sizeof(sbuf), NULL)))
-            OE_THROW(OE_OUT_OF_MEMORY);
-
-        if (!(m = BN_bin2bn(mbuf, sizeof(mbuf), NULL)))
-            OE_THROW(OE_OUT_OF_MEMORY);
-
-        if (!(q1 = BN_new()))
-            OE_THROW(OE_OUT_OF_MEMORY);
-
-        if (!(q2 = BN_new()))
-            OE_THROW(OE_OUT_OF_MEMORY);
-
-        if (!(t1 = BN_new()))
-            OE_THROW(OE_OUT_OF_MEMORY);
-
-        if (!(t2 = BN_new()))
-            OE_THROW(OE_OUT_OF_MEMORY);
-
-        if (!(ctx = BN_CTX_new()))
-            OE_THROW(OE_OUT_OF_MEMORY);
-    }
-
-    /* Perform arithmetic */
-    {
-        if (!BN_mul(t1, s, s, ctx))
-            OE_THROW(OE_FAILURE);
-
-        if (!BN_div(q1, t2, t1, m, ctx))
-            OE_THROW(OE_FAILURE);
-
-        if (!BN_mul(t1, s, t2, ctx))
-            OE_THROW(OE_FAILURE);
-
-        if (!BN_div(q2, t2, t1, m, ctx))
-            OE_THROW(OE_FAILURE);
-    }
-
-#if (OE_TRACE_LEVEL >= OE_TRACE_LEVEL_INFO)
-    fprintf(stderr, "s.bytes=%d\n", BN_num_bytes(s));
-    fprintf(stderr, "m.bytes=%d\n", BN_num_bytes(m));
-    fprintf(stderr, "q1.bytes=%d\n", BN_num_bytes(q1));
-    fprintf(stderr, "q2.bytes=%d\n", BN_num_bytes(q2));
-#endif
-
-    /* Copy Q1 to Q1OUT parameter */
-    {
-        size_t n = BN_num_bytes(q1);
-
-        if (n > sizeof(q1buf))
-            OE_THROW(OE_FAILURE);
-
-        if (n > q1OutSize)
-            n = q1OutSize;
-
-        BN_bn2bin(q1, q1buf);
-        _MemReverse(q1Out, q1buf, n);
-    }
-
-    /* Copy Q2 to Q2OUT parameter */
-    {
-        size_t n = BN_num_bytes(q2);
-
-        if (n > sizeof(q2buf))
-            OE_THROW(OE_FAILURE);
-
-        if (n > q2OutSize)
-            n = q2OutSize;
-
-        BN_bn2bin(q2, q2buf);
-        _MemReverse(q2Out, q2buf, n);
-    }
-
-    result = OE_OK;
-
-OE_CATCH:
-
-    if (s)
-        BN_free(s);
-    if (m)
-        BN_free(m);
-    if (q1)
-        BN_free(q1);
-    if (q2)
-        BN_free(q2);
-    if (t1)
-        BN_free(t1);
-    if (t2)
-        BN_free(t2);
-    if (ctx)
-        BN_CTX_free(ctx);
-
-    return result;
-}
-
-OE_Result _InitSigstruct(
-    SGX_SigStruct* sigstruct,
-    const OE_SHA256* mrenclave,
-    RSA* rsa)
-{
-    OE_Result result = OE_UNEXPECTED;
-
-    if (!sigstruct)
-        OE_THROW(OE_INVALID_PARAMETER);
-
-    /* Zero-fill the structure */
-    memset(sigstruct, 0, sizeof(SGX_SigStruct));
-
-    /* SGX_SigStruct.header */
-    {
-        const uint8_t bytes[] = {0x06,
-                                 0x00,
-                                 0x00,
-                                 0x00,
-                                 0xe1,
-                                 0x00,
-                                 0x00,
-                                 0x00,
-                                 0x00,
-                                 0x00,
-                                 0x01,
-                                 0x00};
-
-        memcpy(sigstruct->header, bytes, sizeof(sigstruct->header));
-    }
-
-    /* SGX_SigStruct.type */
-    sigstruct->type = 0;
-
-    /* SGX_SigStruct.vendor */
-    sigstruct->vendor = 0;
-
-    /* SGX_SigStruct.date */
-    OE_TRY(_GetDate(&sigstruct->date));
-
-    /* SGX_SigStruct.header2 */
-    {
-        const uint8_t bytes[] = {0x01,
-                                 0x01,
-                                 0x00,
-                                 0x00,
-                                 0x60,
-                                 0x00,
-                                 0x00,
-                                 0x00,
-                                 0x60,
-                                 0x00,
-                                 0x00,
-                                 0x00,
-                                 0x01,
-                                 0x00,
-                                 0x00,
-                                 0x00};
-
-        memcpy(sigstruct->header2, bytes, sizeof(sigstruct->header2));
-    }
-
-    /* SGX_SigStruct.swdefined */
-    sigstruct->swdefined = 0;
-
-    /* SGX_SigStruct.date */
-    OE_TRY(_GetModulus(rsa, sigstruct->modulus));
-
-    /* SGX_SigStruct.date */
-    OE_TRY(_GetExponent(rsa, sigstruct->exponent));
-
-    /* SGX_SigStruct.signature: fill in after other fields */
-
-    /* SGX_SigStruct.miscselect (ATTN: ?) */
-    sigstruct->miscselect = 0x00000000;
-
-    /* SGX_SigStruct.miscmask (ATTN: ?) */
-    sigstruct->miscmask = 0xFFFFFFFF;
-
-    /* SGX_SigStruct.attributes (ATTN: ?) */
-    sigstruct->attributes.flags = SGX_ATTRIBUTES_DEFAULT_FLAGS;
-    sigstruct->attributes.xfrm = SGX_ATTRIBUTES_DEFAULT_XFRM;
-
-    /* SGX_SigStruct.attributemask (ATTN: ?) */
-    sigstruct->attributemask.flags = 0xFFFFFFFFFFFFFFFd;
-    sigstruct->attributemask.xfrm = 0xFFFFFFFFFFFFFFFb;
-
-    /* SGX_SigStruct.enclavehash */
-    memcpy(sigstruct->enclavehash, mrenclave, sizeof(sigstruct->enclavehash));
-
-    /* SGX_SigStruct.isvprodid (ATTN: ?) */
-    sigstruct->isvprodid = 0;
-
-    /* SGX_SigStruct.isvsvn (ATTN: ?) */
-    sigstruct->isvsvn = 0;
-
-    /* Sign header and body sections of SigStruct */
-    {
-        unsigned char buf[sizeof(SGX_SigStruct)];
-        size_t n = 0;
-
-        memcpy(buf, SGX_SigStructHeader(sigstruct), SGX_SigStructHeaderSize());
-        n += SGX_SigStructHeaderSize();
-        memcpy(&buf[n], SGX_SigStructBody(sigstruct), SGX_SigStructBodySize());
-        n += SGX_SigStructBodySize();
-
-        {
-            OE_SHA256 sha256;
-            OE_SHA256Context context;
-            unsigned char signature[OE_KEY_SIZE];
-            unsigned int signatureSize;
-
-            OE_SHA256Init(&context);
-            OE_SHA256Update(&context, buf, n);
-            OE_SHA256Final(&context, &sha256);
-
-            if (!RSA_sign(
-                    NID_sha256,
-                    sha256.buf,
-                    sizeof(sha256),
-                    signature,
-                    &signatureSize,
-                    rsa))
-            {
-                fprintf(stderr, "OOPS!\n");
-                exit(1);
-            }
-
-            if (sizeof(sigstruct->signature) != signatureSize)
-                OE_THROW(OE_FAILURE);
-
-            /* The signature is backwards and needs to be reversed */
-            _MemReverse(sigstruct->signature, signature, sizeof(signature));
-        }
-    }
-
-#if 1
-    OE_TRY(
-        _GetQ1AndQ2(
-            sigstruct->signature,
-            sizeof(sigstruct->signature),
-            sigstruct->modulus,
-            sizeof(sigstruct->modulus),
-            sigstruct->q1,
-            sizeof(sigstruct->q1),
-            sigstruct->q2,
-            sizeof(sigstruct->q2)));
-#endif
-
-    result = OE_OK;
-
-OE_CATCH:
-    return result;
-}
-
->>>>>>> d7b16687
 //
 // Replace .so-extension with .signed.so. If there is no .so extension,
 // append .signed.so.
@@ -745,13 +300,6 @@
                 str_ptr(&rhs));
             goto done;
         }
-<<<<<<< HEAD
-=======
-
-#if (OE_TRACE_LEVEL >= OE_TRACE_LEVEL_INFO)
-        printf("{%s}={%s}\n", str_ptr(&lhs), str_ptr(&rhs));
-#endif
->>>>>>> d7b16687
     }
 
     rc = 0;
@@ -833,20 +381,6 @@
     int ret = 1;
     OE_Result result;
     OE_SGXDevice* dev = NULL;
-<<<<<<< HEAD
-    OE_SHA256 mrenclave = OE_SHA256_INIT;
-    ConfigFileOptions options;
-    OE_EnclaveProperties_SGX props;
-=======
-    size_t numHeapPages = 2;
-    size_t numStackPages = 1;
-    size_t numTCS = 2;
-    OE_SHA256 mrenclave;
-    OE_EnclaveSettings settings;
-    SGX_SigStruct sigstruct;
-    FILE* is = NULL;
-    RSA* rsa = NULL;
->>>>>>> d7b16687
     const char* enclave;
     const char* conffile;
     const char* keyfile;
@@ -929,19 +463,6 @@
         OE_PutErr("_UpdateAndWriteSharedLib(): result=%u", result);
     }
 
-<<<<<<< HEAD
-=======
-#if (OE_TRACE_LEVEL >= OE_TRACE_LEVEL_INFO)
-    {
-        char buf[2 * OE_SHA256_SIZE + 1];
-        printf(
-            "MRENCLAVE=%s\n",
-            OE_HexString(buf, sizeof(buf), &mrenclave, sizeof(mrenclave)));
-        DumpSigstruct(&sigstruct);
-    }
-#endif
-
->>>>>>> d7b16687
     ret = 0;
 
     if (dev)
