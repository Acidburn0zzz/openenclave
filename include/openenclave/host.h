// Copyright (c) Microsoft Corporation. All rights reserved.
// Licensed under the MIT License.

/**
 * @file host.h
 *
 * This file defines the programming interface for developing host applications.
 *
 */
#ifndef _OE_HOST_H
#define _OE_HOST_H

#ifdef _OE_ENCLAVE_H
#error "enclave.h and host.h must not be included in the same compilation unit."
#endif

#include <stdarg.h>
#include <stddef.h>
#include <stdint.h>
#include <stdio.h>
#include <stdlib.h>
#include <string.h>
#include "bits/defs.h"
#include "bits/report.h"
#include "bits/result.h"
#include "bits/types.h"

OE_EXTERNC_BEGIN

#define OE_ENCLAVE_FLAG_DEBUG 0x00000001
#define OE_ENCLAVE_FLAG_SIMULATE 0x00000002

/**
 * This is an opaque handle to an enclave returned by oe_create_enclave()
 */
typedef struct _oe_enclave oe_enclave_t;

/**
 * @cond DEV
 */
#define OE_ENCLAVE_FLAG_RESERVED \
    (~(OE_ENCLAVE_FLAG_DEBUG | OE_ENCLAVE_FLAG_SIMULATE))
/**
 * @endcond
 */

/**
 * Create an enclave from an enclave image file.
 *
 * This function creates an enclave from an enclave image file. On successful
 * return, the enclave is fully initialized and ready to use.
 *
 * @param path The path of an enclave image file in ELF-64 format. This
 * file must have been linked with the **oecore** library and signed by the
 * **oesign** tool.
 *
 * @param type The type of enclave supported by the enclave image file.
 *     - OE_ENCLAVE_TYPE_SGX - An SGX enclave
 *
 * @param flags These flags control how the enclave is run.
 *     - OE_ENCLAVE_FLAG_DEBUG - runs the enclave in debug mode
 *     - OE_ENCLAVE_FLAG_SIMULATE - runs the enclave in simulation mode
 *
 * @param config Additional enclave creation configuration data for the specific
 * enclave type. This parameter is reserved and must be NULL.
 *
 * @param configSize The size of the **config** data buffer in bytes.
 *
 * @param enclave This points to the enclave instance upon success.
 *
 * @returns Returns OE_OK on success.
 *
 */
oe_result_t oe_create_enclave(
    const char* path,
    oe_enclave_type_t type,
    uint32_t flags,
    const void* config,
    uint32_t configSize,
    oe_enclave_t** enclave);

/**
 * Terminate an enclave and reclaims its resources.
 *
 * This function terminates an enclave and reclaims its resources. This
 * involves unmapping the memory that was mapped by **oe_create_enclave()**.
 * Once this is performed, the enclave can no longer be accessed.
 *
 * @param enclave The instance of the enclave to be terminated.
 *
 * @returns Returns OE_OK on success.
 *
 */
oe_result_t oe_terminate_enclave(oe_enclave_t* enclave);

/**
 * Perform a high-level enclave function call (ECALL).
 *
 * Call the enclave function whose name is given by the **func** parameter.
 * The enclave must define a corresponding function with the following
 * prototype.
 *
 *     OE_ECALL void (*)(void* args);
 *
 * The meaning of the **args** parameter is defined by the implementer of the
 * function and may be null.
 *
 * This function is implemented using the low-level oe_ocall() interface
 * where the function number is given by the **OE_ECALL_CALL_ENCLAVE** constant.
 *
 * Note that the return value of this function only indicates the success of
 * the call and not of the underlying function. The ECALL implementation must
 * define its own error reporting scheme based on **args**.
 *
 * @param enclave The instance of the enclave to be called.
 *
 * @param func The name of the enclave function that will be called.
 *
 * @param args The arguments to be passed to the enclave function.
 *
 * @returns This function return **OE_OK** on success.
 *
 */
oe_result_t oe_call_enclave(
    oe_enclave_t* enclave,
    const char* func,
    void* args);

/**
 * Get a report signed by the enclave platform for use in attestation.
 *
<<<<<<< HEAD
 * This function creates a report to be used in local or remote attestation. The
 * report shall contain the data given by the **report_data** parameter.
=======
 * This function creates a report to be used in local or remote attestation.
>>>>>>> b6d30a36
 *
 * If the *reportBuffer* is NULL or *reportSize* parameter is too small,
 * this function returns OE_BUFFER_TOO_SMALL.
 *
 * @param enclave The instance of the enclave that will generate the report.
 * @param flags Specifying default value (0) generates a report for local
 * attestation. Specifying OE_REPORT_OPTIONS_REMOTE_ATTESTATION generates a
 * report for remote attestation.
<<<<<<< HEAD
 * @param report_data The report data that will be included in the report.
 * @param report_data_size The size of the **report_data** in bytes.
=======
>>>>>>> b6d30a36
 * @param optParams Optional additional parameters needed for the current
 * enclave type. For SGX, this can be sgx_target_info_t for local attestation.
 * @param optParamsSize The size of the **optParams** buffer.
 * @param reportBuffer The buffer to where the resulting report will be copied.
 * @param reportBufferSize The size of the **report** buffer. This is set to the
 * required size of the report buffer on return.
 *
 * @retval OE_OK The report was successfully created.
 * @retval OE_INVALID_PARAMETER At least one parameter is invalid.
 * @retval OE_BUFFER_TOO_SMALL The **reportBuffer** buffer is NULL or too small.
 * @retval OE_OUT_OF_MEMORY Failed to allocate memory.
 *
 */
oe_result_t oe_get_report(
    oe_enclave_t* enclave,
<<<<<<< HEAD
    uint32_t options,
    const uint8_t* report_data,
    uint32_t report_data_size,
=======
    uint32_t flags,
>>>>>>> b6d30a36
    const void* optParams,
    uint32_t optParamsSize,
    uint8_t* reportBuffer,
    uint32_t* reportBufferSize);

/**
 * Parse an enclave report into a standard format for reading.
 *
 * @param report The buffer containing the report to parse.
 * @param reportSize The size of the **report** buffer.
 * @param parsedReport The **oe_report_t** structure to populate with the report
 * properties in a standard format. The *parsedReport* holds pointers to fields
 * within the supplied *report* and must not be used beyond the lifetime of the
 * *report*.
 *
 * @retval OE_OK The report was successfully created.
 * @retval OE_INVALID_PARAMETER At least one parameter is invalid.
 */
oe_result_t oe_parse_report(
    const uint8_t* report,
    uint32_t reportSize,
    oe_report_t* parsedReport);

/**
 * Verify the integrity of the report and its signature.
 *
 * This function verifies that the report signature is valid. If the report is
 * local, it verifies that it is correctly signed by the enclave
 * platform. If the report is remote, it verifies that the signing authority is
 * rooted to a trusted authority such as the enclave platform manufacturer.
 *
 * @param report The buffer containing the report to verify.
 * @param reportSize The size of the **report** buffer.
 * @param parsedReport Optional **oe_report_t** structure to populate with the
 * report properties in a standard format.
 *
 * @retval OE_OK The report was successfully created.
 * @retval OE_INVALID_PARAMETER At least one parameter is invalid.
 *
 */
oe_result_t oe_verify_report(
    oe_enclave_t* enclave,
    const uint8_t* report,
    uint32_t reportSize,
    oe_report_t* parsedReport);

OE_EXTERNC_END

#endif /* _OE_HOST_H */<|MERGE_RESOLUTION|>--- conflicted
+++ resolved
@@ -129,12 +129,7 @@
 /**
  * Get a report signed by the enclave platform for use in attestation.
  *
-<<<<<<< HEAD
- * This function creates a report to be used in local or remote attestation. The
- * report shall contain the data given by the **report_data** parameter.
-=======
  * This function creates a report to be used in local or remote attestation.
->>>>>>> b6d30a36
  *
  * If the *reportBuffer* is NULL or *reportSize* parameter is too small,
  * this function returns OE_BUFFER_TOO_SMALL.
@@ -143,11 +138,6 @@
  * @param flags Specifying default value (0) generates a report for local
  * attestation. Specifying OE_REPORT_OPTIONS_REMOTE_ATTESTATION generates a
  * report for remote attestation.
-<<<<<<< HEAD
- * @param report_data The report data that will be included in the report.
- * @param report_data_size The size of the **report_data** in bytes.
-=======
->>>>>>> b6d30a36
  * @param optParams Optional additional parameters needed for the current
  * enclave type. For SGX, this can be sgx_target_info_t for local attestation.
  * @param optParamsSize The size of the **optParams** buffer.
@@ -163,13 +153,7 @@
  */
 oe_result_t oe_get_report(
     oe_enclave_t* enclave,
-<<<<<<< HEAD
-    uint32_t options,
-    const uint8_t* report_data,
-    uint32_t report_data_size,
-=======
     uint32_t flags,
->>>>>>> b6d30a36
     const void* optParams,
     uint32_t optParamsSize,
     uint8_t* reportBuffer,
